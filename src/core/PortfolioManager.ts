--- conflicted
+++ resolved
@@ -1,30 +1,12 @@
-<<<<<<< HEAD
 import { PortfolioService } from '../analysis/portfolioService.js';
 import { TradeExecutor } from './TradeExecutor.js';
 import { SolanaService } from './SolanaService.js';
 import { MarketAnalyzer } from '../analysis/MarketAnalyzer.js';
-import { PortfolioAnalysis, TradingConfiguration, AgentDecision } from '../types/index.js';
+import { PortfolioAnalysis, TradingConfiguration, AgentDecision, AgentTradeAction } from '../types/index.js';
 import { getTradingConfigByRiskProfile, displayTradingConfig } from '../config/trading.js';
 import { isValidSolanaAddress } from '../utils/validation.js';
 import { TrendAnalyzer } from '../analysis/trendAnalyzer.js';
-import {RiskLevel, RiskProfile} from '../analysis/RiskProfile.js';
-=======
-/* eslint-disable @typescript-eslint/no-explicit-any */
-import { PortfolioService } from "../analysis/portfolioService.js";
-import { TradeExecutor } from "./TradeExecutor.js";
-import { SolanaService } from "./SolanaService.js";
-import { MarketAnalyzer } from "../analysis/MarketAnalyzer.js";
-import {
-  PortfolioAnalysis,
-  TradingConfiguration,
-  AgentDecision,
-  RiskProfile,
-  AgentTradeAction,
-} from "../types/index.js";
-import { getTradingConfigByRiskProfile, displayTradingConfig } from "../config/trading.js";
-import { isValidSolanaAddress } from "../utils/validation.js";
-import { TrendAnalyzer } from "../analysis/trendAnalyzer.js";
->>>>>>> 12154476
+import { RiskLevel, RiskProfile } from '../analysis/RiskProfile.js';
 
 export class PortfolioManager {
   private portfolioService: PortfolioService;
@@ -290,23 +272,11 @@
       // Get cached trend analysis to avoid duplicate calls
       const cachedTrendAnalysis = this.marketAnalyzer.getAgentState().trendAnalysis;
       const riskProfile = this.marketAnalyzer.determineRiskProfile();
-<<<<<<< HEAD
       this.updateTradingConfig(riskProfile.level);
-      
+
       console.log(`🎯 Risk Profile: ${riskProfile.level.toUpperCase()}`);
       const newPortfolio = await this.portfolioService.generateEqualAllocationPortfolio(10, riskProfile, cachedTrendAnalysis);
-      
-=======
-      this.updateTradingConfig(riskProfile);
-
-      console.log(`🎯 Risk Profile: ${riskProfile.toUpperCase()}`);
-      const newPortfolio = await this.portfolioService.generateEqualAllocationPortfolio(
-        10,
-        riskProfile,
-        cachedTrendAnalysis,
-      );
-
->>>>>>> 12154476
+
       // Compare current vs new portfolio
       if (this.currentPortfolio) {
         await this.comparePortfolios(this.currentPortfolio, newPortfolio);
@@ -338,11 +308,7 @@
 
       let successCount = 0;
       const failedTokens: string[] = [];
-<<<<<<< HEAD
-      
-=======
-
->>>>>>> 12154476
+
       for (const token of targetPortfolio.portfolio.tokens) {
         if (!isValidSolanaAddress(token.mint)) {
           failedTokens.push(`${token.symbol} - Invalid address`);
@@ -370,27 +336,14 @@
     }
   }
 
-<<<<<<< HEAD
   private updateTradingConfig(riskLevel: RiskLevel): void {
     const oldProfile = this.tradingConfig;
     this.tradingConfig = getTradingConfigByRiskProfile(riskLevel);
-    
+
     // Show config change if it's different
     if (oldProfile.portfolioUpdateIntervalMs !== this.tradingConfig.portfolioUpdateIntervalMs ||
-        oldProfile.maxRiskScore !== this.tradingConfig.maxRiskScore) {
+      oldProfile.maxRiskScore !== this.tradingConfig.maxRiskScore) {
       console.log(`\n🔧 TRADING CONFIG UPDATED FOR ${riskLevel.toUpperCase()} PROFILE:`);
-=======
-  private updateTradingConfig(riskProfile: "conservative" | "moderate" | "aggressive"): void {
-    const oldProfile = this.tradingConfig;
-    this.tradingConfig = getTradingConfigByRiskProfile(riskProfile);
-
-    // Show config change if it's different
-    if (
-      oldProfile.portfolioUpdateIntervalMs !== this.tradingConfig.portfolioUpdateIntervalMs ||
-      oldProfile.maxRiskScore !== this.tradingConfig.maxRiskScore
-    ) {
-      console.log(`\n🔧 TRADING CONFIG UPDATED FOR ${riskProfile.toUpperCase()} PROFILE:`);
->>>>>>> 12154476
       console.log(displayTradingConfig(this.tradingConfig));
     }
   }
@@ -400,13 +353,8 @@
     console.log("\n💼 PORTFOLIO SUMMARY");
     console.log("=".repeat(50));
     console.log(`📝 ${portfolio.name}`);
-<<<<<<< HEAD
     console.log(`🎯 Strategy: ${portfolio.metadata.strategy.replace('_', ' ').toUpperCase()}`);
     console.log(`⚠️ Risk Profile: ${portfolio.metadata.riskProfile.level.toUpperCase()}`);
-=======
-    console.log(`🎯 Strategy: ${portfolio.metadata.strategy.replace("_", " ").toUpperCase()}`);
-    console.log(`⚠️ Risk Profile: ${portfolio.metadata.riskProfile.toUpperCase()}`);
->>>>>>> 12154476
     console.log("\n🪙 SELECTED TOKENS:");
     portfolio.tokens.forEach((token, index) => {
       console.log(`${index + 1}. ${token.symbol} (${token.name})`);
