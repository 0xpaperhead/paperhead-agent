--- conflicted
+++ resolved
@@ -1,4 +1,3 @@
-<<<<<<< HEAD
 import { NewsService } from './newsService.js';
 import { TopicGenerator } from './topicGenerator.js';
 import { TrendAnalyzer } from './trendAnalyzer.js';
@@ -6,19 +5,6 @@
 import { AgentState } from '../types/index.js';
 import { generateMarketInsights, getSentimentInterpretation, getFearGreedRecommendation } from '../utils/marketInsights.js';
 import {RiskProfile} from './RiskProfile.js';
-=======
-/* eslint-disable @typescript-eslint/no-explicit-any */
-import { NewsService } from "./newsService.js";
-import { TopicGenerator } from "./topicGenerator.js";
-import { TrendAnalyzer } from "./trendAnalyzer.js";
-import { TrendingTokensService } from "./trendingTokensService.js";
-import { AgentState, RiskProfile } from "../types/index.js";
-import {
-  generateMarketInsights,
-  getSentimentInterpretation,
-  getFearGreedRecommendation,
-} from "../utils/marketInsights.js";
->>>>>>> 12154476
 
 export class MarketAnalyzer {
   private newsService: NewsService;
@@ -113,15 +99,9 @@
 
     if (stats.risingTopics > stats.fallingTopics * 1.5) riskScore += 1;
 
-<<<<<<< HEAD
     if (riskScore >= 2) return new RiskProfile('aggressive');
     if (riskScore <= -2) return new RiskProfile('conservative');
     return new RiskProfile('moderate');
-=======
-    if (riskScore >= 2) return "aggressive";
-    if (riskScore <= -2) return "conservative";
-    return "moderate";
->>>>>>> 12154476
   }
 
   private printAnalysisSummary(tokenAnalysis: any): void {
