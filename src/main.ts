--- conflicted
+++ resolved
@@ -1,13 +1,7 @@
-<<<<<<< HEAD
 /* eslint-disable no-console */
 import 'dotenv/config'
 import { Agent } from './core/Agent.js';
 import {  RiskProfile } from './analysis/RiskProfile.js'
-=======
-import "dotenv/config";
-import { Agent } from "./core/Agent.js";
-import { getRiskProfileInfo } from "./config/trading.js";
->>>>>>> 12154476
 
 // Initialize and start the agentic system
 async function startAgent() {
@@ -22,10 +16,31 @@
     console.log("\n⚙️ SYSTEM STARTUP DIAGNOSTICS");
     console.log("─".repeat(50));
     console.log(`🌐 Node.js Version: ${process.version}`);
-    console.log(`📅 Startup Time: ${new Date().toLocaleString()}`);
+  console.log(`📅 Startup Time: ${new Date().toLocaleString()}`);
     console.log(`💾 Memory Usage: ${Math.round(process.memoryUsage().heapUsed / 1024 / 1024)}MB`);
 
-<<<<<<< HEAD
+    // Environment checks
+    const requiredEnvVars = [
+      "OPENAI_API_KEY",
+      "RAPID_API_KEY",
+      "SOLANA_TRACKER_API_KEY",
+      "SOLANA_RPC_URL",
+      "SOLANA_PRIVATE_KEY",
+    ];
+
+    console.log("\n🔐 ENVIRONMENT VALIDATION:");
+    requiredEnvVars.forEach(envVar => {
+      const isSet = !!process.env[envVar];
+      console.log(`   ${isSet ? "✅" : "❌"} ${envVar}: ${isSet ? "Configured" : "Missing"}`);
+    });
+
+    const missingVars = requiredEnvVars.filter(envVar => !process.env[envVar]);
+    if (missingVars.length > 0) {
+      console.log(`\n🚨 Missing required environment variables: ${missingVars.join(", ")}`);
+      console.log("Please check your .env file and ensure all required variables are set.");
+      process.exit(1);
+    }
+
         // Create agent with risk profile from config (can be overridden by passing parameter)
         const riskProfile = new RiskProfile();
         const agent = new Agent(riskProfile);
@@ -67,80 +82,7 @@
         console.error("─".repeat(50));
         
         process.exit(1);
-=======
-    // Environment checks
-    const requiredEnvVars = [
-      "OPENAI_API_KEY",
-      "RAPID_API_KEY",
-      "SOLANA_TRACKER_API_KEY",
-      "SOLANA_RPC_URL",
-      "SOLANA_PRIVATE_KEY",
-    ];
-
-    console.log("\n🔐 ENVIRONMENT VALIDATION:");
-    requiredEnvVars.forEach(envVar => {
-      const isSet = !!process.env[envVar];
-      console.log(`   ${isSet ? "✅" : "❌"} ${envVar}: ${isSet ? "Configured" : "Missing"}`);
-    });
-
-    const missingVars = requiredEnvVars.filter(envVar => !process.env[envVar]);
-    if (missingVars.length > 0) {
-      console.log(`\n🚨 Missing required environment variables: ${missingVars.join(", ")}`);
-      console.log("Please check your .env file and ensure all required variables are set.");
-      process.exit(1);
     }
-
-    // Create agent with risk profile from config (can be overridden by passing parameter)
-    const agent = new Agent();
-
-    // Initialize the system
-    await agent.initialize();
-
-    // Get the actual intervals based on risk profile from trading config
-    const riskProfile = agent.getDefaultRiskProfile();
-    const profileInfo = getRiskProfileInfo(riskProfile);
-    const currentProfileData = profileInfo.profiles[riskProfile];
-    const updateHours = currentProfileData.hours;
-
-    const getProfileDescription = (profile: string): string => {
-      const profileData = profileInfo.profiles[profile];
-      return profileData
-        ? `${profile.charAt(0).toUpperCase() + profile.slice(1)} (${profileData.frequency.toLowerCase()}, max ${
-            profileData.maxDailyLoss
-          }% daily loss)`
-        : "Unknown profile";
-    };
-
-    console.log("\n🚀 SYSTEM READY FOR OPERATION");
-    console.log("─".repeat(50));
-    console.log("💡 The system is now monitoring markets and will:");
-    console.log("   📊 Analyze market sentiment every hour");
-    console.log(`   🔄 Rebalance portfolio every ${updateHours} hours`);
-    console.log("   📈 Execute trades based on AI analysis");
-    console.log(`   ⚠️ Risk Management: ${getProfileDescription(riskProfile)}`);
-    console.log("─".repeat(50));
-
-    // Start the indefinite loop
-    agent.start();
-  } catch (error) {
-    console.error("\n🚨 SYSTEM STARTUP FAILED:");
-    console.error("─".repeat(50));
-    console.error(`❌ Error: ${error instanceof Error ? error.message : String(error)}`);
-
-    if (error instanceof Error && error.stack) {
-      console.error("\n📋 Stack Trace:");
-      console.error(error.stack);
->>>>>>> 12154476
-    }
-
-    console.error("\n💡 Troubleshooting Tips:");
-    console.error("   1. Verify your API keys are valid and have sufficient credits");
-    console.error("   2. Ensure your Solana wallet has sufficient SOL balance");
-    console.error("   3. Check your internet connection");
-    console.error("─".repeat(50));
-
-    process.exit(1);
-  }
 }
 
 startAgent().catch(console.error);