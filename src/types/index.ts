--- conflicted
+++ resolved
@@ -218,11 +218,6 @@
   confidence: number; // Overall confidence in this pick
 }
 
-<<<<<<< HEAD
-=======
-export type RiskProfile = "conservative" | "moderate" | "aggressive";
-
->>>>>>> 12154476
 export interface Portfolio {
   id: string;
   name: string;
